import re

from django.contrib.auth import get_user_model
from django.http.response import JsonResponse
from django.utils.deprecation import MiddlewareMixin
from rest_framework.exceptions import AuthenticationFailed, NotAuthenticated

from django_keycloak.keycloak import Connect


class KeycloakMiddlewareMixin:

    def append_user_info_to_request(self, request, token):
        """Appends user info to the request"""
        # Get client/realm roles, scope and user info from access token and
        # added them to the request
        user_info = self.keycloak.get_user_info(token)

        request.remote_user = {
            'client_roles': self.keycloak.client_roles(token),
            'realm_roles': self.keycloak.client_roles(token),
            'client_scope': self.keycloak.client_scope(token),
            'name': user_info.get('name'),
            'given_name': user_info.get('given_name'),
            'family_name': user_info.get('family_name'),
            'username': user_info.get('preferred_username'),
            'email': user_info.get('email'),
            'email_verified': user_info.get('email_verified'),
        }

        # get user or create from token
        User = get_user_model()
        try:
            request.user = User.objects.get(keycloak_id=self.keycloak.get_user_id(token))
        except User.DoesNotExist:
            request.user = User.objects.create_from_token(token)

        return request

    def has_auth_header(self, request):
        """Check if exists an authentication header in the HTTP request"""
        return 'HTTP_AUTHORIZATION' not in request.META

    def get_token(self, request):
        """Get the token from the HTTP request"""
        auth_header = request.META.get('HTTP_AUTHORIZATION').split()
        if len(auth_header) == 2:
            return auth_header[1]
        return None


class KeycloakGrapheneMiddleware(KeycloakMiddlewareMixin):
    """
    Middleware to validate Keycloak access based on Graphql validations
    """

    def __init__(self):
        self.keycloak = Connect()

    def resolve(self, next, root, info, **kwargs):
        """
        Graphene Middleware to validate keycloak access
        """
        request = info.context

        if self.has_auth_header(request):
            raise Exception(NotAuthenticated.default_detail)

        token = self.get_token(request)
        if token is None:
            raise Exception("Invalid token structure. Must be 'Bearer <token>'")

        if not self.keycloak.is_token_active(token):
            raise Exception("Invalid or expired token.")

        info.context = self.append_user_info_to_request(request, token)

        return next(root, info, **kwargs)


class KeycloakMiddleware(KeycloakMiddlewareMixin, MiddlewareMixin):
    """
    Middleware to validate Keycloak access based on REST validations
    """

    def __init__(self, get_response):
<<<<<<< HEAD
        # Get configurations from Django the settings file
        self.config = settings.KEYCLOAK_CONFIG

        # Read keycloak configurations
        try:
            self.server_url = self.config.get('SERVER_URL')
            self.realm = self.config.get('REALM')
            self.client_id = self.config.get('CLIENT_ID')
            self.client_secret_key = self.config.get('CLIENT_SECRET_KEY')
            self.internal_url = self.config.get('INTERNAL_URL')
        except KeyError:
            raise Exception("KEYCLOAK configuration is not defined.")

        if not self.server_url:
            raise Exception("SERVER_URL is not defined.")

        if not self.realm:
            raise Exception("REALM is not defined.")

        if not self.client_id:
            raise Exception("CLIENT_ID is not defined.")

        if not self.client_secret_key:
            raise Exception("CLIENT_SECRET_KEY is not defined.")

        # Create Keycloak connection
=======
>>>>>>> ce083264
        self.keycloak = Connect()

        # Django response
        self.get_response = get_response

    def __call__(self, request):
        """
        To be executed before the view each request
        """
        # Checks URIs that doesn't need authentication
        if self.pass_auth(request) or self.is_graphql_endpoint(request):
            return self.get_response(request)

        if self.has_auth_header(request):
            return JsonResponse(
                {"detail": NotAuthenticated.default_detail},
                status=NotAuthenticated.status_code
            )

        token = self.get_token(request)
        if token is None:
            return JsonResponse(
                {"detail": "Invalid token structure. Must be 'Bearer <token>'"},
                status=AuthenticationFailed.status_code
            )

        if not self.keycloak.is_token_active(token):
            return JsonResponse(
                {"detail": "Invalid or expired token."},
                status=AuthenticationFailed.status_code
            )

        request = self.append_user_info_to_request(request, token)
        return self.get_response(request)

    def pass_auth(self, request):
        """
        Check if the current URI path needs to skip authorization
        """
        path = request.path_info.lstrip('/')
        return any(re.match(m, path) for m in self.keycloak.exempt_uris)

    def is_graphql_endpoint(self, request):
        """
        Check if the request path belongs to a graphql endpoint
        """
        if self.keycloak.graphql_endpoint is None:
            return False

        path = request.path_info.lstrip('/')
        if re.match(path, self.keycloak.graphql_endpoint):
            return True

<<<<<<< HEAD
        # TODO: Create a specific model for User with a specific field for
        #  keycloak user ID that will be the primary_key
        # Get user id from keycloak and create a local reference
        user_model = get_user_model()
        c_user, created = user_model.objects.update_or_create(
            keycloak_id=keycloak.get_user_id(token),
            defaults={
                'username': keycloak.get_user_info(token).get('username'),
                'is_active': True,
                'is_staff': False,
                'is_superuser': False,
                'last_login': timezone.now()
            }
        )
        request.user = c_user

        return self.get_response(request)
=======
        return False
>>>>>>> ce083264
<|MERGE_RESOLUTION|>--- conflicted
+++ resolved
@@ -84,35 +84,6 @@
     """
 
     def __init__(self, get_response):
-<<<<<<< HEAD
-        # Get configurations from Django the settings file
-        self.config = settings.KEYCLOAK_CONFIG
-
-        # Read keycloak configurations
-        try:
-            self.server_url = self.config.get('SERVER_URL')
-            self.realm = self.config.get('REALM')
-            self.client_id = self.config.get('CLIENT_ID')
-            self.client_secret_key = self.config.get('CLIENT_SECRET_KEY')
-            self.internal_url = self.config.get('INTERNAL_URL')
-        except KeyError:
-            raise Exception("KEYCLOAK configuration is not defined.")
-
-        if not self.server_url:
-            raise Exception("SERVER_URL is not defined.")
-
-        if not self.realm:
-            raise Exception("REALM is not defined.")
-
-        if not self.client_id:
-            raise Exception("CLIENT_ID is not defined.")
-
-        if not self.client_secret_key:
-            raise Exception("CLIENT_SECRET_KEY is not defined.")
-
-        # Create Keycloak connection
-=======
->>>>>>> ce083264
         self.keycloak = Connect()
 
         # Django response
@@ -166,24 +137,4 @@
         if re.match(path, self.keycloak.graphql_endpoint):
             return True
 
-<<<<<<< HEAD
-        # TODO: Create a specific model for User with a specific field for
-        #  keycloak user ID that will be the primary_key
-        # Get user id from keycloak and create a local reference
-        user_model = get_user_model()
-        c_user, created = user_model.objects.update_or_create(
-            keycloak_id=keycloak.get_user_id(token),
-            defaults={
-                'username': keycloak.get_user_info(token).get('username'),
-                'is_active': True,
-                'is_staff': False,
-                'is_superuser': False,
-                'last_login': timezone.now()
-            }
-        )
-        request.user = c_user
-
-        return self.get_response(request)
-=======
-        return False
->>>>>>> ce083264
+        return False