from django.contrib.auth import get_user_model
from rest_framework import serializers


class GetTokenSerializer(serializers.Serializer):
    username = serializers.CharField(required=True, write_only=True)
    password = serializers.CharField(required=True, write_only=True)


class RefreshTokenSerializer(serializers.Serializer):
<<<<<<< HEAD
    username = serializers.CharField(required=True, write_only=True)
    password = serializers.CharField(required=True, write_only=True)
    refresh_token = serializers.CharField(required=True, write_only=True)


class KeycloakUserAutoIdSerializer(serializers.ModelSerializer):
    """
    Serializer for the user endpoint
    """

    class Meta:
        model = get_user_model()
        fields = ('id', 'username', 'first_name', 'last_name', 'email',)
=======
    refresh_token = serializers.CharField(required=True, write_only=True)
>>>>>>> 40f8fe6c
<|MERGE_RESOLUTION|>--- conflicted
+++ resolved
@@ -8,9 +8,6 @@
 
 
 class RefreshTokenSerializer(serializers.Serializer):
-<<<<<<< HEAD
-    username = serializers.CharField(required=True, write_only=True)
-    password = serializers.CharField(required=True, write_only=True)
     refresh_token = serializers.CharField(required=True, write_only=True)
 
 
@@ -21,7 +18,4 @@
 
     class Meta:
         model = get_user_model()
-        fields = ('id', 'username', 'first_name', 'last_name', 'email',)
-=======
-    refresh_token = serializers.CharField(required=True, write_only=True)
->>>>>>> 40f8fe6c
+        fields = ('id', 'username', 'first_name', 'last_name', 'email',)